--- conflicted
+++ resolved
@@ -1,9 +1,6 @@
-<<<<<<< HEAD
 import numpy as np
 import string
-=======
 from kabsch import calc_rotation_translation_matrices
->>>>>>> 4c4c00f1
 
 class Molecule:
     def __init__(self, pdb_path, molecule_name, chain = None):
